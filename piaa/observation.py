--- conflicted
+++ resolved
@@ -116,32 +116,12 @@
             assert self.data_cube is not None
 
     @property
-<<<<<<< HEAD
-    def data_cube(self):
-        try:
-            cube_dset = self.hdf5['cube']
-        except KeyError:
-            if self.verbose:
-                self.log("Creating data cube", end='')
-            cube_dset = self.hdf5.create_dataset(
-                'cube', (len(self.files), self._img_h, self._img_w))
-            for i, f in enumerate(self.files):
-                if self.verbose and i % 10 == 0:
-                    self.log('.', end='')
-
-                cube_dset[i] = fits.getdata(f) - self.camera_bias
-
-            self.log('Done')
-
-        return cube_dset
-=======
     def planet(self):
         if self._planet is None:
             # Holds some properties about the planet
             self._planet = exoplanets.Exoplanet(self.field)
         
         return self._planet
->>>>>>> 7d1825fd
 
     @property
     def hdf5(self):
@@ -236,8 +216,6 @@
         return len(self.point_sources)
 
     @property
-<<<<<<< HEAD
-=======
     def data_cube(self):
         try:
             cube_dset = self.hdf5['cube']
@@ -270,7 +248,6 @@
         return stamp_group
 
     @property
->>>>>>> 7d1825fd
     def rgb_masks(self):
         """ RGB Mask arrays
 
@@ -511,122 +488,6 @@
         """
 
         self.log("Starting stamp creation")
-<<<<<<< HEAD
-
-        if frame_slice is None:
-            frame_slice = slice(0, self.num_frames)
-
-        r_min, r_max, c_min, c_max = self.get_stamp_bounds(
-            target, frame_slice=frame_slice, padding=padding)
-
-        if adjust_rgb:
-            color = utils.pixel_color(c_min, r_max, zero_based=True)
-            if color == 'B':
-                r_max += 1
-                r_min += 1
-            elif color == 'R':
-                c_min += 1
-                c_max += 1
-            elif color == 'G2':
-                c_min += 1
-                c_max += 1
-                r_max += 1
-                r_min += 1
-
-        height = r_max - r_min
-        width = c_max - c_min
-        self.target_slice = [slice(r_min, r_max), slice(c_min, c_max)]
-
-        self.log("Stamp size: {} {}".format(height, width))
-        color = utils.pixel_color(c_min, r_max, zero_based=True)
-        self.log("Target stamp color: {}".format(color))
-
-        if display_progress:
-            iterator = ProgressBar(self.point_sources.index,
-                                   ipython_widget=kwargs.get('ipython_widget', False))
-        else:
-            iterator = self.point_sources.index
-
-        self.slices = dict()
-
-        for source_index in iterator:
-
-            try:
-                r_min, r_max, c_min, c_max = self.get_stamp_bounds(
-                    int(source_index),
-                    height=height,
-                    width=width,
-                    frame_slice=frame_slice,
-                    padding=padding
-                )
-
-                if adjust_rgb:
-                    color = utils.pixel_color(c_min, r_max, zero_based=True)
-                    if color == 'B':
-                        r_max += 1
-                        r_min += 1
-                    elif color == 'R':
-                        c_min += 1
-                        c_max += 1
-                    elif color == 'G2':
-                        c_min += 1
-                        c_max += 1
-                        r_max += 1
-                        r_min += 1
-
-                self.slices[source_index] = [slice(r_min, r_max), slice(c_min, c_max)]
-
-            except Exception as e:
-                self.log("Problem creating stamp for {}: {}".format(source_index, e))
-
-    def get_stamp_bounds(self,
-                         source,
-                         height=None,
-                         width=None,
-                         frame_slice=None,
-                         padding=0,
-                         **kwargs
-                         ):
-        if frame_slice is None:
-            frame_slice = slice(0, self.num_frames)
-
-        if isinstance(source, int):
-            pix = self.pixel_locations[frame_slice][:, source]
-            x_range = pix.iloc[0]
-            y_range = pix.iloc[1]
-        elif isinstance(source, SkyCoord):
-            x = []
-            y = []
-            for f in self.files[frame_slice]:
-                wcs = WCS(f)
-                x0, y0 = wcs.all_world2pix(source.ra, source.dec, 0)
-                x.append(x0)
-                y.append(y0)
-
-            x_range = np.array(x)
-            y_range = np.array(y)
-        else:
-            warn("Source must be index or SkyCoord: {}".format(source))
-
-        if width is None:
-            col_max = int(x_range.max()) + padding
-            col_min = int(x_range.min()) - padding
-        else:
-            col_max = int(x_range.max()) + padding
-            col_min = col_max - width
-
-        if height is None:
-            row_max = int(y_range.max()) + padding
-            row_min = int(y_range.min()) - padding
-        else:
-            row_max = int(y_range.max()) + padding
-            row_min = row_max - height
-
-        return row_min, row_max, col_min, col_max
-
-    def get_variance_for_target(self, target_index, frame_slice=None,
-                                display_progress=True, force_new=True, *args, **kwargs):
-=======
         
         errors = dict()
         
@@ -660,7 +521,6 @@
             
             
     def find_similar_stars(self, target_index, display_progress=False, force_new=True, verbose=False, *args, **kwargs):
->>>>>>> 7d1825fd
         """ Get all variances for given target
 
         Args:
@@ -703,14 +563,7 @@
                 
         iterator = list(self.stamps.keys())
         if display_progress:
-<<<<<<< HEAD
-            iterator = ProgressBar(
-                range(num_sources), ipython_widget=kwargs.get('ipython_widget', False))
-        else:
-            iterator = range(num_sources)
-=======
             iterator = ProgressBar(iterator, ipython_widget=kwargs.get('ipython_widget', False))
->>>>>>> 7d1825fd
 
         for i, source_index in enumerate(iterator):
             try:
@@ -718,11 +571,7 @@
             except Exception:
                 continue
 
-<<<<<<< HEAD
-            normalized_psc1 = np.zeros_like(psc1)
-=======
             normalized_psc1 = np.zeros_like(psc1, dtype='f4')
->>>>>>> 7d1825fd
 
             # Normalize
             for frame_index in frames:
@@ -757,56 +606,6 @@
 
         return stamp_collection.reshape(num_refs, num_frames, stamp_h * stamp_w)
 
-<<<<<<< HEAD
-    def get_ideal_coeffs(self, stamp_collection, func=None, display_progress=False, **kwargs):
-        coeffs = []
-
-        def minimize_func(refs_coeffs, refs_all_but_frame, target_all_but_frame):
-            measured = (refs_coeffs * refs_all_but_frame.T).T.sum(0)
-            model = target_all_but_frame
-
-            res = ((model - measured)**2).sum()
-
-            return res
-
-        num_frames = stamp_collection.shape[1]
-
-        if display_progress:
-            iterator = ProgressBar(
-                range(num_frames), ipython_widget=kwargs.get('ipython_widget', False))
-        else:
-            iterator = range(num_frames)
-
-        if func is None:
-            func = minimize_func
-
-        for frame_index in iterator:
-
-            target_frame = stamp_collection[0, frame_index]
-            target_all_but_frame = np.delete(stamp_collection[0], frame_index, 0)
-
-            refs_frame = stamp_collection[1:, frame_index]
-            refs_all_but_frame = np.delete(stamp_collection[1:], frame_index, 1)
-
-            try:
-                refs_coeffs = coeffs[-1]
-            except IndexError:
-                refs_coeffs = np.ones(len(refs_all_but_frame))
-
-            if self.verbose and frame_index == 0:
-                print("Target frame shape: {}".format(target_frame.shape))
-                print("Target other shape: {}".format(target_all_but_frame.shape))
-                print("Refs shape: {}".format(refs_frame.shape))
-                print("Refs other shape: {}".format(refs_all_but_frame.shape))
-                print("Source coeffs shape: {}".format(refs_coeffs.shape))
-
-            res = minimize(func, refs_coeffs, args=(refs_all_but_frame, target_all_but_frame))
-
-            coeffs.append(res.x)
-
-        return np.array(coeffs)
-=======
->>>>>>> 7d1825fd
 
     def get_stamp_mask(self, source_index, **kwargs):
         r_min, r_max, c_min, c_max = self.get_stamp_bounds(source_index, **kwargs)
@@ -876,53 +675,6 @@
                 # Build catalog of point sources
                 sextractor = shutil.which('sextractor')
                 if sextractor is None:
-<<<<<<< HEAD
-                    raise Exception('sextractor not found')
-
-            if sextractor_params is None:
-                sextractor_params = [
-                    '-c', '{}/PIAA/resources/conf_files/sextractor/panoptes.sex'.format(
-                        os.getenv('PANDIR')),
-                    '-CATALOG_NAME', source_file,
-                ]
-
-            self.log("Running sextractor...")
-            cmd = [sextractor, *sextractor_params, self.files[image_num]]
-            self.log(cmd)
-            subprocess.run(cmd)
-
-        # Read catalog
-        point_sources = Table.read(source_file, format='ascii.sextractor')
-
-        # Remove the point sources that sextractor has flagged
-        if 'FLAGS' in point_sources.keys():
-            point_sources = point_sources[point_sources['FLAGS'] == 0]
-            point_sources.remove_columns(['FLAGS'])
-
-        # Rename columns
-        point_sources.rename_column('X_IMAGE', 'X')
-        point_sources.rename_column('Y_IMAGE', 'Y')
-
-        # Add the SNR
-        point_sources['SNR'] = point_sources['FLUX_AUTO'] / point_sources['FLUXERR_AUTO']
-
-        # Filter point sources near edge
-        # w, h = data[0].shape
-        w, h = (3476, 5208)
-
-        stamp_size = 60
-
-        top = point_sources['Y'] > stamp_size
-        bottom = point_sources['Y'] < w - stamp_size
-        left = point_sources['X'] > stamp_size
-        right = point_sources['X'] < h - stamp_size
-
-        self._point_sources = point_sources[top & bottom & right & left].to_pandas()
-
-        return self._point_sources
-
-    def plot_stamp(self, source_index, frame_index, show_data=False, *args, **kwargs):
-=======
                     sextractor = shutil.which('sex')
                     if sextractor is None:
                         raise Exception('sextractor not found')
@@ -997,7 +749,6 @@
         self._point_sources.set_index('id', inplace=True)
 
     def plot_stamp(self, source_index, frame_index, show_data=False, aperture_size=4, *args, **kwargs):
->>>>>>> 7d1825fd
 
         norm = ImageNormalize(stretch=SqrtStretch())
 
